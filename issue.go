--- conflicted
+++ resolved
@@ -1089,7 +1089,25 @@
 	return resp, err
 }
 
-<<<<<<< HEAD
+// UpdateAssignee updates the user assigned to work on the given issue
+//
+// JIRA API docs: https://docs.atlassian.com/software/jira/docs/api/REST/7.10.2/#api/2/issue-assign
+func (s *IssueService) UpdateAssignee(issueID string, assignee *User) (*Response, error) {
+	apiEndPoint := fmt.Sprintf("rest/api/2/issue/%s/assignee", issueID)
+
+	req, err := s.client.NewRequest("PUT", apiEndPoint, assignee)
+	if err != nil {
+		return nil, err
+	}
+
+	resp, err := s.client.Do(req, nil)
+	if err != nil {
+		err = NewJiraError(resp, err)
+	}
+
+	return resp, err
+}
+
 func (c ChangelogHistory) CreatedTime() (time.Time, error) {
 	var t time.Time
 	// Ignore null
@@ -1098,23 +1116,4 @@
 	}
 	t, err := time.Parse("2006-01-02T15:04:05.999-0700", c.Created)
 	return t, err
-=======
-// UpdateAssignee updates the user assigned to work on the given issue
-//
-// JIRA API docs: https://docs.atlassian.com/software/jira/docs/api/REST/7.10.2/#api/2/issue-assign
-func (s *IssueService) UpdateAssignee(issueID string, assignee *User) (*Response, error) {
-	apiEndPoint := fmt.Sprintf("rest/api/2/issue/%s/assignee", issueID)
-
-	req, err := s.client.NewRequest("PUT", apiEndPoint, assignee)
-	if err != nil {
-		return nil, err
-	}
-
-	resp, err := s.client.Do(req, nil)
-	if err != nil {
-		err = NewJiraError(resp, err)
-	}
-
-	return resp, err
->>>>>>> 2e3f247e
 }