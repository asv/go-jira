--- conflicted
+++ resolved
@@ -37,12 +37,9 @@
 	Version        *VersionService
 	Priority       *PriorityService
 	Field          *FieldService
-<<<<<<< HEAD
 	Component      *ComponentService
-=======
 	Resolution     *ResolutionService
 	StatusCategory *StatusCategoryService
->>>>>>> 37f2d5b7
 }
 
 // NewClient returns a new JIRA API client.
@@ -81,12 +78,9 @@
 	c.Version = &VersionService{client: c}
 	c.Priority = &PriorityService{client: c}
 	c.Field = &FieldService{client: c}
-<<<<<<< HEAD
 	c.Component = &ComponentService{client: c}
-=======
 	c.Resolution = &ResolutionService{client: c}
 	c.StatusCategory = &StatusCategoryService{client: c}
->>>>>>> 37f2d5b7
 
 	return c, nil
 }
